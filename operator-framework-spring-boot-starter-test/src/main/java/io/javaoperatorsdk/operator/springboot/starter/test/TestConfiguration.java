package io.javaoperatorsdk.operator.springboot.starter.test;

import io.fabric8.kubernetes.api.model.apiextensions.v1.CustomResourceDefinition;
import io.fabric8.kubernetes.client.KubernetesClient;
import io.fabric8.kubernetes.client.server.mock.KubernetesCrudDispatcher;
import io.fabric8.kubernetes.client.server.mock.KubernetesMockServer;
import io.fabric8.kubernetes.client.utils.Serialization;
import io.fabric8.mockwebserver.Context;
import io.javaoperatorsdk.operator.springboot.starter.OperatorAutoConfiguration;
import java.io.FileInputStream;
import java.io.FileNotFoundException;
import java.util.Collections;
import java.util.HashMap;
import java.util.stream.Stream;
import okhttp3.mockwebserver.MockWebServer;
import org.slf4j.Logger;
import org.slf4j.LoggerFactory;
import org.springframework.boot.autoconfigure.ImportAutoConfiguration;
import org.springframework.boot.context.properties.EnableConfigurationProperties;
import org.springframework.context.annotation.Bean;
import org.springframework.context.annotation.Configuration;
import org.springframework.util.ResourceUtils;

@Configuration
@ImportAutoConfiguration(OperatorAutoConfiguration.class)
@EnableConfigurationProperties(TestConfigurationProperties.class)
public class TestConfiguration {

  private static final Logger log = LoggerFactory.getLogger(TestConfiguration.class);

<<<<<<< HEAD
  @Value("${javaoperatorsdk.test.crdPaths}")
  private List<String> crdPaths;

=======
>>>>>>> af6bd88b
  @Bean
  public KubernetesMockServer k8sMockServer() {
    final var server =
        new KubernetesMockServer(
            new Context(),
            new MockWebServer(),
            new HashMap<>(),
            new KubernetesCrudDispatcher(Collections.emptyList()),
            true);
    server.init();
    return server;
  }

  @Bean
  public KubernetesClient kubernetesClient(
      KubernetesMockServer server, TestConfigurationProperties properties) {
    final var client = server.createClient();

    Stream.concat(properties.getCrdPaths().stream(), properties.getGlobalCrdPaths().stream())
        .forEach(
            crdPath -> {
              CustomResourceDefinition crd;
              try {
                crd = Serialization.unmarshal(new FileInputStream(ResourceUtils.getFile(crdPath)));
              } catch (FileNotFoundException e) {
                log.warn("CRD with path {} not found!", crdPath);
                e.printStackTrace();
                return;
              }

              client.apiextensions().v1().customResourceDefinitions().create(crd);
            });

    return client;
  }
}<|MERGE_RESOLUTION|>--- conflicted
+++ resolved
@@ -28,12 +28,6 @@
 
   private static final Logger log = LoggerFactory.getLogger(TestConfiguration.class);
 
-<<<<<<< HEAD
-  @Value("${javaoperatorsdk.test.crdPaths}")
-  private List<String> crdPaths;
-
-=======
->>>>>>> af6bd88b
   @Bean
   public KubernetesMockServer k8sMockServer() {
     final var server =
