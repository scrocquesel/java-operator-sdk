package io.javaoperatorsdk.operator.api.reconciler;

import java.lang.annotation.ElementType;
import java.lang.annotation.Retention;
import java.lang.annotation.RetentionPolicy;
import java.lang.annotation.Target;
import java.util.concurrent.TimeUnit;

import io.javaoperatorsdk.operator.api.config.Dependent;
import io.javaoperatorsdk.operator.api.reconciler.dependent.DependentResourceController;
import io.javaoperatorsdk.operator.processing.event.source.controller.ResourceEventFilter;

@Retention(RetentionPolicy.RUNTIME)
@Target({ElementType.TYPE})
public @interface ControllerConfiguration {

  String name() default Constants.EMPTY_STRING;

  /**
   * Optional finalizer name, if it is not provided, one will be automatically generated. If the
   * provided value is the value specified by {@link Constants#NO_FINALIZER}, then no finalizer will
   * be added to custom resources.
   *
   * @return the finalizer name
   */
  String finalizerName() default Constants.EMPTY_STRING;

  /**
   * If true, will dispatch new event to the controller if generation increased since the last
   * processing, otherwise will process all events. See generation meta attribute <a href=
   * "https://kubernetes.io/docs/tasks/access-kubernetes-api/custom-resources/custom-resource-definitions/#status-subresource">here</a>
   *
   * @return whether the controller takes generation into account to process events
   */
  boolean generationAwareEventProcessing() default true;

  /**
   * Specified which namespaces this Controller monitors for custom resources events. If no
   * namespace is specified then the controller will monitor all namespaces by default.
   *
   * @return the list of namespaces this controller monitors
   */
  String[] namespaces() default {};

  /**
   * Optional label selector used to identify the set of custom resources the controller will acc
   * upon. The label selector can be made of multiple comma separated requirements that acts as a
   * logical AND operator.
   *
   * @return the label selector
   */
  String labelSelector() default Constants.EMPTY_STRING;


  /**
   * Optional list of classes providing custom {@link ResourceEventFilter}.
   *
   * @return the list of event filters.
   */
  @SuppressWarnings("rawtypes")
  Class<? extends ResourceEventFilter>[] eventFilters() default {};

<<<<<<< HEAD
  /**
   * Optional list of classes providing {@link DependentResourceController} implementations
   * encapsulating logic to handle the associated
   * {@link io.javaoperatorsdk.operator.processing.Controller}'s reconciliation of dependent
   * resources
   *
   * @return the list of {@link DependentResourceController} implementations
   */
  Dependent[] dependents() default {};
=======
  ReconciliationMaxInterval reconciliationMaxInterval() default @ReconciliationMaxInterval(
      interval = 10, timeUnit = TimeUnit.HOURS);

>>>>>>> 6f8d38d7
}<|MERGE_RESOLUTION|>--- conflicted
+++ resolved
@@ -60,7 +60,10 @@
   @SuppressWarnings("rawtypes")
   Class<? extends ResourceEventFilter>[] eventFilters() default {};
 
-<<<<<<< HEAD
+  ReconciliationMaxInterval reconciliationMaxInterval() default @ReconciliationMaxInterval(
+      interval = 10, timeUnit = TimeUnit.HOURS);
+
+
   /**
    * Optional list of classes providing {@link DependentResourceController} implementations
    * encapsulating logic to handle the associated
@@ -70,9 +73,4 @@
    * @return the list of {@link DependentResourceController} implementations
    */
   Dependent[] dependents() default {};
-=======
-  ReconciliationMaxInterval reconciliationMaxInterval() default @ReconciliationMaxInterval(
-      interval = 10, timeUnit = TimeUnit.HOURS);
-
->>>>>>> 6f8d38d7
 }