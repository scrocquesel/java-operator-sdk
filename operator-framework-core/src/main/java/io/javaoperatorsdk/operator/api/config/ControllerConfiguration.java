--- conflicted
+++ resolved
@@ -29,51 +29,6 @@
 
   String getAssociatedReconcilerClassName();
 
-<<<<<<< HEAD
-=======
-  default Set<String> getNamespaces() {
-    return Collections.emptySet();
-  }
-
-  default boolean watchAllNamespaces() {
-    return allNamespacesWatched(getNamespaces());
-  }
-
-  static boolean allNamespacesWatched(Set<String> namespaces) {
-    return namespaces == null || namespaces.isEmpty();
-  }
-
-  default boolean watchCurrentNamespace() {
-    return currentNamespaceWatched(getNamespaces());
-  }
-
-  static boolean currentNamespaceWatched(Set<String> namespaces) {
-    return namespaces != null
-        && namespaces.size() == 1
-        && namespaces.contains(Constants.WATCH_CURRENT_NAMESPACE);
-  }
-
-  /**
-   * Computes the effective namespaces based on the set specified by the user, in particular
-   * retrieves the current namespace from the client when the user specified that they wanted to
-   * watch the current namespace only.
-   *
-   * @return a Set of namespace names the associated controller will watch
-   */
-  default Set<String> getEffectiveNamespaces() {
-    var targetNamespaces = getNamespaces();
-    if (watchCurrentNamespace()) {
-      final var parent = getConfigurationService();
-      if (parent == null) {
-        throw new IllegalStateException(
-            "Parent ConfigurationService must be set before calling this method");
-      }
-      targetNamespaces = Collections.singleton(parent.getClientConfiguration().getNamespace());
-    }
-    return targetNamespaces;
-  }
-
->>>>>>> cd50a731
   default RetryConfiguration getRetryConfiguration() {
     return RetryConfiguration.DEFAULT;
   }
