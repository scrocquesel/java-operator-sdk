--- conflicted
+++ resolved
@@ -1,15 +1,11 @@
 package io.javaoperatorsdk.operator.api.config;
 
-<<<<<<< HEAD
-import java.util.Collections;
-import java.util.List;
-=======
 import java.lang.reflect.ParameterizedType;
 import java.time.Duration;
 import java.util.Collections;
+import java.util.List;
 import java.util.Optional;
 import java.util.Set;
->>>>>>> 6f8d38d7
 
 import io.fabric8.kubernetes.api.model.HasMetadata;
 import io.javaoperatorsdk.operator.ReconcilerUtils;
@@ -56,16 +52,15 @@
     return ResourceEventFilters.passthrough();
   }
 
-<<<<<<< HEAD
   default List<DependentResourceConfiguration> getDependentResources() {
     return Collections.emptyList();
   }
 
   default DependentResourceControllerFactory<R> dependentFactory() {
     return new DependentResourceControllerFactory<>() {};
-=======
+  }
+
   default Optional<Duration> reconciliationMaxInterval() {
     return Optional.of(Duration.ofHours(10L));
->>>>>>> 6f8d38d7
   }
 }