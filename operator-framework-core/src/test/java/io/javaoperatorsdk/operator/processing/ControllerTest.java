package io.javaoperatorsdk.operator.processing;

import org.junit.jupiter.api.Test;

import io.fabric8.kubernetes.api.model.Secret;
import io.javaoperatorsdk.operator.MockKubernetesClient;
import io.javaoperatorsdk.operator.api.config.ConfigurationServiceProvider;
import io.javaoperatorsdk.operator.api.config.ControllerConfiguration;
import io.javaoperatorsdk.operator.api.reconciler.Cleaner;
import io.javaoperatorsdk.operator.api.reconciler.Reconciler;
import io.javaoperatorsdk.operator.sample.simple.TestCustomResource;

import static org.assertj.core.api.Assertions.assertThat;
import static org.mockito.Mockito.*;

@SuppressWarnings("unchecked")
class ControllerTest {

  final ControllerConfiguration configuration = mock(ControllerConfiguration.class);
  final Reconciler reconciler = mock(Reconciler.class);

  @Test
  void crdShouldNotBeCheckedForNativeResources() {
    final var client = MockKubernetesClient.client(Secret.class);

    when(configuration.getResourceClass()).thenReturn(Secret.class);

    final var controller = new Controller<Secret>(reconciler, configuration, client);
    controller.start();
    verify(client, never()).apiextensions();
  }

  @Test
  void crdShouldNotBeCheckedForCustomResourcesIfDisabled() {
    final var client = MockKubernetesClient.client(TestCustomResource.class);
    when(configuration.getResourceClass()).thenReturn(TestCustomResource.class);

    try {
      ConfigurationServiceProvider.overrideCurrent(o -> o.checkingCRDAndValidateLocalModel(false));
      final var controller = new Controller<TestCustomResource>(reconciler, configuration, client);
      controller.start();
      verify(client, never()).apiextensions();
    } finally {
      ConfigurationServiceProvider.reset();
    }
  }

  @Test
<<<<<<< HEAD
  void usesFinalizerIfThereIfReconcilerImplementsCleaner() {
    Reconciler reconciler = mock(Reconciler.class, withSettings().extraInterfaces(Cleaner.class));
=======
  void crdCanBeCheckedForCustomResources() {
    final var client = mock(KubernetesClient.class);
    final var configurationService = mock(ConfigurationService.class);
    when(configurationService.checkCRDAndValidateLocalModel()).thenReturn(true);
    final var reconciler = mock(Reconciler.class);
    final var configuration = mock(ControllerConfiguration.class);
>>>>>>> 4bb1eed2
    when(configuration.getResourceClass()).thenReturn(TestCustomResource.class);

    final var controller = new Controller<Secret>(reconciler,
        configuration, MockKubernetesClient.client(TestCustomResource.class));

    assertThat(controller.useFinalizer()).isTrue();
  }
}<|MERGE_RESOLUTION|>--- conflicted
+++ resolved
@@ -45,22 +45,14 @@
     }
   }
 
+
   @Test
-<<<<<<< HEAD
   void usesFinalizerIfThereIfReconcilerImplementsCleaner() {
     Reconciler reconciler = mock(Reconciler.class, withSettings().extraInterfaces(Cleaner.class));
-=======
-  void crdCanBeCheckedForCustomResources() {
-    final var client = mock(KubernetesClient.class);
-    final var configurationService = mock(ConfigurationService.class);
-    when(configurationService.checkCRDAndValidateLocalModel()).thenReturn(true);
-    final var reconciler = mock(Reconciler.class);
-    final var configuration = mock(ControllerConfiguration.class);
->>>>>>> 4bb1eed2
     when(configuration.getResourceClass()).thenReturn(TestCustomResource.class);
 
     final var controller = new Controller<Secret>(reconciler,
-        configuration, MockKubernetesClient.client(TestCustomResource.class));
+            configuration, MockKubernetesClient.client(TestCustomResource.class));
 
     assertThat(controller.useFinalizer()).isTrue();
   }
