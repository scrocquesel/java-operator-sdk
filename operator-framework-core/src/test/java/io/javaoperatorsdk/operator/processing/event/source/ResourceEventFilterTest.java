package io.javaoperatorsdk.operator.processing.event.source;

import java.util.List;
import java.util.Objects;

import org.junit.jupiter.api.BeforeEach;
import org.junit.jupiter.api.Test;

import io.fabric8.kubernetes.api.model.HasMetadata;
<<<<<<< HEAD
import io.fabric8.kubernetes.api.model.ObjectMeta;
import io.javaoperatorsdk.operator.MockKubernetesClient;
=======
import io.fabric8.kubernetes.api.model.KubernetesResourceList;
import io.fabric8.kubernetes.client.dsl.MixedOperation;
import io.fabric8.kubernetes.client.dsl.Resource;
>>>>>>> 6f8d38d7
import io.javaoperatorsdk.operator.TestUtils;
import io.javaoperatorsdk.operator.api.config.ControllerConfiguration;
import io.javaoperatorsdk.operator.api.config.DefaultControllerConfiguration;
import io.javaoperatorsdk.operator.processing.Controller;
import io.javaoperatorsdk.operator.processing.event.EventHandler;
import io.javaoperatorsdk.operator.processing.event.EventSourceManager;
import io.javaoperatorsdk.operator.processing.event.source.controller.ControllerResourceEventSource;
import io.javaoperatorsdk.operator.processing.event.source.controller.ResourceAction;
import io.javaoperatorsdk.operator.processing.event.source.controller.ResourceEventFilter;
import io.javaoperatorsdk.operator.sample.simple.TestCustomResource;

import static org.mockito.Mockito.any;
import static org.mockito.Mockito.mock;
import static org.mockito.Mockito.times;
import static org.mockito.Mockito.verify;

class ResourceEventFilterTest {
  public static final String FINALIZER = "finalizer";

  private EventHandler eventHandler;

  @BeforeEach
  public void before() {
    this.eventHandler = mock(EventHandler.class);
  }

  private <T extends HasMetadata> ControllerResourceEventSource<T> init(Controller<T> controller) {
    var eventSource = new ControllerResourceEventSource<>(controller);
    eventSource.setEventHandler(eventHandler);
    return eventSource;
  }

  @Test
  public void eventFilteredByCustomPredicate() {
    var config = new TestControllerConfig(
        FINALIZER,
        false,
        (configuration, oldResource, newResource) -> oldResource == null || !Objects.equals(
            oldResource.getStatus().getConfigMapStatus(),
            newResource.getStatus().getConfigMapStatus()));

    final var eventSource = init(new TestController(config));

    TestCustomResource cr = TestUtils.testCustomResource();
    cr.getMetadata().setFinalizers(List.of(FINALIZER));
    cr.getMetadata().setGeneration(1L);
    cr.getStatus().setConfigMapStatus("1");

    eventSource.eventReceived(ResourceAction.UPDATED, cr, null);
    verify(eventHandler, times(1)).handleEvent(any());

    cr.getMetadata().setGeneration(1L);
    cr.getStatus().setConfigMapStatus("1");

    eventSource.eventReceived(ResourceAction.UPDATED, cr, cr);
    verify(eventHandler, times(1)).handleEvent(any());
  }

  @Test
  public void eventFilteredByCustomPredicateAndGenerationAware() {
    var config = new TestControllerConfig(
        FINALIZER,
        true,
        (configuration, oldResource, newResource) -> oldResource == null || !Objects.equals(
            oldResource.getStatus().getConfigMapStatus(),
            newResource.getStatus().getConfigMapStatus()));

    final var eventSource = init(new TestController(config));

    TestCustomResource cr = TestUtils.testCustomResource();
    cr.getMetadata().setFinalizers(List.of(FINALIZER));
    cr.getMetadata().setGeneration(1L);
    cr.getStatus().setConfigMapStatus("1");

    TestCustomResource cr2 = TestUtils.testCustomResource();
    cr.getMetadata().setFinalizers(List.of(FINALIZER));
    cr.getMetadata().setGeneration(2L);
    cr.getStatus().setConfigMapStatus("1");

    eventSource.eventReceived(ResourceAction.UPDATED, cr, cr2);
    verify(eventHandler, times(1)).handleEvent(any());

    cr.getMetadata().setGeneration(1L);
    cr.getStatus().setConfigMapStatus("2");

    eventSource.eventReceived(ResourceAction.UPDATED, cr, cr);
    verify(eventHandler, times(1)).handleEvent(any());
  }

  @Test
  public void eventAlwaysFilteredByCustomPredicate() {
    var config = new TestControllerConfig(
        FINALIZER,
        false,
        (configuration, oldResource, newResource) -> !Objects.equals(
            oldResource.getStatus().getConfigMapStatus(),
            newResource.getStatus().getConfigMapStatus()));

    final var eventSource = init(new TestController(config));

    TestCustomResource cr = TestUtils.testCustomResource();
    cr.getMetadata().setGeneration(1L);
    cr.getStatus().setConfigMapStatus("1");

    eventSource.eventReceived(ResourceAction.UPDATED, cr, cr);
    verify(eventHandler, times(0)).handleEvent(any());
  }

  private static class TestControllerConfig extends ControllerConfig<TestCustomResource> {
    public TestControllerConfig(String finalizer, boolean generationAware,
        ResourceEventFilter<TestCustomResource> eventFilter) {
      super(finalizer, generationAware, eventFilter, TestCustomResource.class);
    }
  }

  private static class ControllerConfig<T extends HasMetadata> extends
      DefaultControllerConfiguration<T> {

    public ControllerConfig(String finalizer, boolean generationAware,
        ResourceEventFilter<T> eventFilter, Class<T> customResourceClass) {
      super(
          null,
          null,
          null,
          finalizer,
          generationAware,
          null,
          null,
          null,
          eventFilter,
          customResourceClass,
<<<<<<< HEAD
          null,
          null);
=======
          null, null);
>>>>>>> 6f8d38d7
    }
  }

  private static class TestController extends Controller<TestCustomResource> {

    public TestController(ControllerConfiguration<TestCustomResource> configuration) {
      super(null, configuration, MockKubernetesClient.client(TestCustomResource.class));
    }

    @Override
    public EventSourceManager<TestCustomResource> getEventSourceManager() {
      return mock(EventSourceManager.class);
    }
  }

<<<<<<< HEAD
  private static class ObservedGenController
      extends Controller<ObservedGenCustomResource> {

    public ObservedGenController(
        ControllerConfiguration<ObservedGenCustomResource> configuration) {
      super(null, configuration, MockKubernetesClient.client(ObservedGenCustomResource.class));
    }

    @Override
    public EventSourceManager<ObservedGenCustomResource> getEventSourceManager() {
      return mock(EventSourceManager.class);
    }
  }
=======
>>>>>>> 6f8d38d7
}<|MERGE_RESOLUTION|>--- conflicted
+++ resolved
@@ -7,14 +7,11 @@
 import org.junit.jupiter.api.Test;
 
 import io.fabric8.kubernetes.api.model.HasMetadata;
-<<<<<<< HEAD
 import io.fabric8.kubernetes.api.model.ObjectMeta;
 import io.javaoperatorsdk.operator.MockKubernetesClient;
-=======
 import io.fabric8.kubernetes.api.model.KubernetesResourceList;
 import io.fabric8.kubernetes.client.dsl.MixedOperation;
 import io.fabric8.kubernetes.client.dsl.Resource;
->>>>>>> 6f8d38d7
 import io.javaoperatorsdk.operator.TestUtils;
 import io.javaoperatorsdk.operator.api.config.ControllerConfiguration;
 import io.javaoperatorsdk.operator.api.config.DefaultControllerConfiguration;
@@ -146,12 +143,8 @@
           null,
           eventFilter,
           customResourceClass,
-<<<<<<< HEAD
           null,
           null);
-=======
-          null, null);
->>>>>>> 6f8d38d7
     }
   }
 
@@ -167,20 +160,4 @@
     }
   }
 
-<<<<<<< HEAD
-  private static class ObservedGenController
-      extends Controller<ObservedGenCustomResource> {
-
-    public ObservedGenController(
-        ControllerConfiguration<ObservedGenCustomResource> configuration) {
-      super(null, configuration, MockKubernetesClient.client(ObservedGenCustomResource.class));
-    }
-
-    @Override
-    public EventSourceManager<ObservedGenCustomResource> getEventSourceManager() {
-      return mock(EventSourceManager.class);
-    }
-  }
-=======
->>>>>>> 6f8d38d7
 }