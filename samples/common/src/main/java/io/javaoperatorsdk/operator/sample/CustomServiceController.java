--- conflicted
+++ resolved
@@ -29,13 +29,8 @@
     public DeleteControl deleteResource(CustomService resource, Context<CustomService> context) {
         log.info("Execution deleteResource for: {}", resource.getMetadata().getName());
         kubernetesClient.services().inNamespace(resource.getMetadata().getNamespace())
-<<<<<<< HEAD
-                .withName(resource.getMetadata().getName()).delete();
+                .withName(resource.getSpec().getName()).delete();
         return new DeleteControl();
-=======
-                .withName(resource.getSpec().getName()).delete();
-        return true;
->>>>>>> 39f94caf
     }
 
     @Override
