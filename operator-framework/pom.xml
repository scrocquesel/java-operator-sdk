--- conflicted
+++ resolved
@@ -16,14 +16,9 @@
     <packaging>jar</packaging>
 
     <properties>
-<<<<<<< HEAD
-        <maven.compiler.source>1.8</maven.compiler.source>
-        <maven.compiler.target>1.8</maven.compiler.target>
-=======
         <java.version>11</java.version>
         <maven.compiler.source>11</maven.compiler.source>
         <maven.compiler.target>11</maven.compiler.target>
->>>>>>> 0c5faaf9
     </properties>
 
     <profiles>
