--- conflicted
+++ resolved
@@ -1,11 +1,6 @@
 package io.javaoperatorsdk.operator;
 
-<<<<<<< HEAD
-import static org.junit.jupiter.api.Assertions.*;
-
-=======
 import io.fabric8.kubernetes.client.CustomResource;
->>>>>>> b2971d64
 import io.fabric8.kubernetes.client.CustomResourceDoneable;
 import io.javaoperatorsdk.operator.api.*;
 import io.javaoperatorsdk.operator.sample.simple.TestCustomResource;
@@ -13,44 +8,21 @@
 import org.junit.jupiter.api.Assertions;
 import org.junit.jupiter.api.Test;
 
+import static org.junit.jupiter.api.Assertions.*;
+
 class ControllerUtilsTest {
 
-  public static final String CUSTOM_FINALIZER_NAME = "a.custom/finalizer";
+    public static final String CUSTOM_FINALIZER_NAME = "a.custom/finalizer";
 
-  @Test
-  public void returnsValuesFromControllerAnnotationFinalizer() {
-    Assertions.assertEquals(
-        TestCustomResourceController.CRD_NAME + "/finalizer",
-        ControllerUtils.getFinalizer(new TestCustomResourceController(null)));
-    assertEquals(
-        TestCustomResource.class,
-        ControllerUtils.getCustomResourceClass(new TestCustomResourceController(null)));
-    Assertions.assertEquals(
-        TestCustomResourceController.CRD_NAME,
-        ControllerUtils.getCrdName(new TestCustomResourceController(null)));
-    assertFalse(
-        ControllerUtils.getGenerationEventProcessing(new TestCustomResourceController(null)));
-    assertTrue(
-        CustomResourceDoneable.class.isAssignableFrom(
-            ControllerUtils.getCustomResourceDoneableClass(
-                new TestCustomResourceController(null))));
-  }
-
-  @Controller(crdName = "test.crd", finalizerName = CUSTOM_FINALIZER_NAME)
-  static class TestCustomFinalizerController implements ResourceController<TestCustomResource> {
-
-    @Override
-    public DeleteControl deleteResource(
-        TestCustomResource resource, Context<TestCustomResource> context) {
-      return DeleteControl.DEFAULT_DELETE;
+    @Test
+    public void returnsValuesFromControllerAnnotationFinalizer() {
+        Assertions.assertEquals(TestCustomResourceController.CRD_NAME + "/finalizer", ControllerUtils.getFinalizer(new TestCustomResourceController(null)));
+        assertEquals(TestCustomResource.class, ControllerUtils.getCustomResourceClass(new TestCustomResourceController(null)));
+        Assertions.assertEquals(TestCustomResourceController.CRD_NAME, ControllerUtils.getCrdName(new TestCustomResourceController(null)));
+        assertFalse(ControllerUtils.getGenerationEventProcessing(new TestCustomResourceController(null)));
+        assertTrue(CustomResourceDoneable.class.isAssignableFrom(ControllerUtils.getCustomResourceDoneableClass(new TestCustomResourceController(null))));
     }
 
-<<<<<<< HEAD
-    @Override
-    public UpdateControl<TestCustomResource> createOrUpdateResource(
-        TestCustomResource resource, Context<TestCustomResource> context) {
-      return null;
-=======
     @Controller(crdName = "test.crd", finalizerName = CUSTOM_FINALIZER_NAME)
     static class TestCustomFinalizerController implements ResourceController<TestCustomFinalizerController.InnerCustomResource> {
         public class InnerCustomResource extends CustomResource {
@@ -66,17 +38,8 @@
                                                                                                        Context<InnerCustomResource> context) {
             return null;
         }
->>>>>>> b2971d64
     }
-  }
 
-<<<<<<< HEAD
-  @Test
-  public void returnCustomerFinalizerNameIfSet() {
-    assertEquals(
-        CUSTOM_FINALIZER_NAME, ControllerUtils.getFinalizer(new TestCustomFinalizerController()));
-  }
-=======
     @Test
     public void returnCustomerFinalizerNameIfSet() {
         assertEquals(CUSTOM_FINALIZER_NAME, ControllerUtils.getFinalizer(new TestCustomFinalizerController()));
@@ -88,5 +51,4 @@
             ControllerUtils.getCustomResourceDoneableClass(new TestCustomFinalizerController());
         });
     }
->>>>>>> b2971d64
 }