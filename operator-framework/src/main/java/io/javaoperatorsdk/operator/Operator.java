package io.javaoperatorsdk.operator;

import static io.javaoperatorsdk.operator.ControllerUtils.*;

import io.fabric8.kubernetes.api.model.apiextensions.v1beta1.CustomResourceDefinition;
import io.fabric8.kubernetes.client.CustomResource;
import io.fabric8.kubernetes.client.CustomResourceDoneable;
import io.fabric8.kubernetes.client.CustomResourceList;
import io.fabric8.kubernetes.client.KubernetesClient;
import io.fabric8.kubernetes.client.dsl.MixedOperation;
import io.fabric8.kubernetes.client.dsl.base.CustomResourceDefinitionContext;
import io.fabric8.kubernetes.client.dsl.internal.CustomResourceOperationsImpl;
import io.fabric8.kubernetes.internal.KubernetesDeserializer;
import io.javaoperatorsdk.operator.api.ResourceController;
import io.javaoperatorsdk.operator.processing.CustomResourceCache;
import io.javaoperatorsdk.operator.processing.DefaultEventHandler;
import io.javaoperatorsdk.operator.processing.EventDispatcher;
import io.javaoperatorsdk.operator.processing.event.DefaultEventSourceManager;
import io.javaoperatorsdk.operator.processing.event.internal.CustomResourceEventSource;
<<<<<<< HEAD
import io.javaoperatorsdk.operator.processing.retry.Retry;
import org.slf4j.Logger;
import org.slf4j.LoggerFactory;

=======
>>>>>>> cfbbac3a
import java.util.Arrays;
import java.util.HashMap;
import java.util.Map;
import org.slf4j.Logger;
import org.slf4j.LoggerFactory;

@SuppressWarnings("rawtypes")
public class Operator {

<<<<<<< HEAD
    private final static Logger log = LoggerFactory.getLogger(Operator.class);
    private final KubernetesClient k8sClient;
    private Map<Class<? extends CustomResource>, CustomResourceOperationsImpl> customResourceClients = new HashMap<>();

    public Operator(KubernetesClient k8sClient) {
        this.k8sClient = k8sClient;
    }


    public <R extends CustomResource> void registerControllerForAllNamespaces(ResourceController<R> controller) throws OperatorException {
        registerController(controller, true, null);
    }

    public <R extends CustomResource> void registerController(ResourceController<R> controller, String... targetNamespaces) throws OperatorException {
        registerController(controller, false, null, targetNamespaces);
    }

    @SuppressWarnings("rawtypes")
    private <R extends CustomResource> void registerController(ResourceController<R> controller,
                                                               boolean watchAllNamespaces, Retry retry, String... targetNamespaces) throws OperatorException {
        Class<R> resClass = getCustomResourceClass(controller);
        CustomResourceDefinitionContext crd = getCustomResourceDefinitionForController(controller);
        KubernetesDeserializer.registerCustomKind(crd.getVersion(), crd.getKind(), resClass);
        String finalizer = ControllerUtils.getFinalizer(controller);
        MixedOperation client = k8sClient.customResources(crd, resClass, CustomResourceList.class, ControllerUtils.getCustomResourceDoneableClass(controller));
        EventDispatcher eventDispatcher = new EventDispatcher(controller,
                finalizer, new EventDispatcher.CustomResourceFacade(client));


        CustomResourceCache customResourceCache = new CustomResourceCache();
        DefaultEventHandler defaultEventHandler = new DefaultEventHandler(customResourceCache, eventDispatcher, controller.getClass().getName(), retry);
        DefaultEventSourceManager eventSourceManager = new DefaultEventSourceManager(defaultEventHandler, retry != null);
        defaultEventHandler.setDefaultEventSourceManager(eventSourceManager);
        eventDispatcher.setEventSourceManager(eventSourceManager);

        customResourceClients.put(resClass, (CustomResourceOperationsImpl) client);

        controller.init(eventSourceManager);
        CustomResourceEventSource customResourceEventSource
                = createCustomResourceEventSource(client, customResourceCache, watchAllNamespaces, targetNamespaces,
                defaultEventHandler, ControllerUtils.getGenerationEventProcessing(controller), finalizer);
        eventSourceManager.registerCustomResourceEventSource(customResourceEventSource);


        log.info("Registered Controller: '{}' for CRD: '{}' for namespaces: {}", controller.getClass().getSimpleName(),
                resClass, targetNamespaces.length == 0 ? "[all/client namespace]" : Arrays.toString(targetNamespaces));
    }

    private CustomResourceEventSource createCustomResourceEventSource(MixedOperation client,
                                                                      CustomResourceCache customResourceCache,
                                                                      boolean watchAllNamespaces,
                                                                      String[] targetNamespaces,
                                                                      DefaultEventHandler defaultEventHandler,
                                                                      boolean generationAware,
                                                                      String finalizer) {
        CustomResourceEventSource customResourceEventSource = watchAllNamespaces ?
                CustomResourceEventSource.customResourceEventSourceForAllNamespaces(customResourceCache, client, generationAware, finalizer) :
                CustomResourceEventSource.customResourceEventSourceForTargetNamespaces(customResourceCache, client, targetNamespaces, generationAware, finalizer);

        customResourceEventSource.setEventHandler(defaultEventHandler);

        return customResourceEventSource;
    }

    private CustomResourceDefinitionContext getCustomResourceDefinitionForController(ResourceController controller) {
        String crdName = getCrdName(controller);
        CustomResourceDefinition customResourceDefinition = k8sClient.customResourceDefinitions().withName(crdName).get();
        if (customResourceDefinition == null) {
            throw new OperatorException("Cannot find Custom Resource Definition with name: " + crdName);
        }
        CustomResourceDefinitionContext context = CustomResourceDefinitionContext.fromCrd(customResourceDefinition);
        return context;
    }

    public Map<Class<? extends CustomResource>, CustomResourceOperationsImpl> getCustomResourceClients() {
        return customResourceClients;
    }

    public <T extends CustomResource, L extends CustomResourceList<T>, D extends CustomResourceDoneable<T>> CustomResourceOperationsImpl<T, L, D>
    getCustomResourceClients(Class<T> customResourceClass) {
        return customResourceClients.get(customResourceClass);
    }

=======
  private static final Logger log = LoggerFactory.getLogger(Operator.class);
  private final KubernetesClient k8sClient;
  private Map<Class<? extends CustomResource>, CustomResourceOperationsImpl> customResourceClients =
      new HashMap<>();

  public Operator(KubernetesClient k8sClient) {
    this.k8sClient = k8sClient;
  }

  public <R extends CustomResource> void registerControllerForAllNamespaces(
      ResourceController<R> controller) throws OperatorException {
    registerController(controller, true);
  }

  public <R extends CustomResource> void registerController(
      ResourceController<R> controller, String... targetNamespaces) throws OperatorException {
    registerController(controller, false, targetNamespaces);
  }

  @SuppressWarnings("rawtypes")
  private <R extends CustomResource> void registerController(
      ResourceController<R> controller, boolean watchAllNamespaces, String... targetNamespaces)
      throws OperatorException {
    Class<R> resClass = getCustomResourceClass(controller);
    CustomResourceDefinitionContext crd = getCustomResourceDefinitionForController(controller);
    KubernetesDeserializer.registerCustomKind(crd.getVersion(), crd.getKind(), resClass);
    String finalizer = ControllerUtils.getFinalizer(controller);
    MixedOperation client =
        k8sClient.customResources(
            crd,
            resClass,
            CustomResourceList.class,
            ControllerUtils.getCustomResourceDoneableClass(controller));
    EventDispatcher eventDispatcher =
        new EventDispatcher(
            controller, finalizer, new EventDispatcher.CustomResourceFacade(client));

    CustomResourceCache customResourceCache = new CustomResourceCache();
    DefaultEventHandler defaultEventHandler =
        new DefaultEventHandler(
            customResourceCache, eventDispatcher, controller.getClass().getName());
    DefaultEventSourceManager eventSourceManager =
        new DefaultEventSourceManager(defaultEventHandler);
    defaultEventHandler.setDefaultEventSourceManager(eventSourceManager);
    eventDispatcher.setEventSourceManager(eventSourceManager);

    customResourceClients.put(resClass, (CustomResourceOperationsImpl) client);

    controller.init(eventSourceManager);
    CustomResourceEventSource customResourceEventSource =
        createCustomResourceEventSource(
            client,
            customResourceCache,
            watchAllNamespaces,
            targetNamespaces,
            defaultEventHandler,
            ControllerUtils.getGenerationEventProcessing(controller),
            finalizer);
    eventSourceManager.registerCustomResourceEventSource(customResourceEventSource);

    log.info(
        "Registered Controller: '{}' for CRD: '{}' for namespaces: {}",
        controller.getClass().getSimpleName(),
        resClass,
        targetNamespaces.length == 0
            ? "[all/client namespace]"
            : Arrays.toString(targetNamespaces));
  }

  private CustomResourceEventSource createCustomResourceEventSource(
      MixedOperation client,
      CustomResourceCache customResourceCache,
      boolean watchAllNamespaces,
      String[] targetNamespaces,
      DefaultEventHandler defaultEventHandler,
      boolean generationAware,
      String finalizer) {
    CustomResourceEventSource customResourceEventSource =
        watchAllNamespaces
            ? CustomResourceEventSource.customResourceEventSourceForAllNamespaces(
                customResourceCache, client, generationAware, finalizer)
            : CustomResourceEventSource.customResourceEventSourceForTargetNamespaces(
                customResourceCache, client, targetNamespaces, generationAware, finalizer);

    customResourceEventSource.setEventHandler(defaultEventHandler);

    return customResourceEventSource;
  }

  private CustomResourceDefinitionContext getCustomResourceDefinitionForController(
      ResourceController controller) {
    String crdName = getCrdName(controller);
    CustomResourceDefinition customResourceDefinition =
        k8sClient.customResourceDefinitions().withName(crdName).get();
    if (customResourceDefinition == null) {
      throw new OperatorException("Cannot find Custom Resource Definition with name: " + crdName);
    }
    CustomResourceDefinitionContext context =
        CustomResourceDefinitionContext.fromCrd(customResourceDefinition);
    return context;
  }

  public Map<Class<? extends CustomResource>, CustomResourceOperationsImpl>
      getCustomResourceClients() {
    return customResourceClients;
  }

  public <
          T extends CustomResource,
          L extends CustomResourceList<T>,
          D extends CustomResourceDoneable<T>>
      CustomResourceOperationsImpl<T, L, D> getCustomResourceClients(Class<T> customResourceClass) {
    return customResourceClients.get(customResourceClass);
  }
>>>>>>> cfbbac3a
}<|MERGE_RESOLUTION|>--- conflicted
+++ resolved
@@ -17,13 +17,10 @@
 import io.javaoperatorsdk.operator.processing.EventDispatcher;
 import io.javaoperatorsdk.operator.processing.event.DefaultEventSourceManager;
 import io.javaoperatorsdk.operator.processing.event.internal.CustomResourceEventSource;
-<<<<<<< HEAD
 import io.javaoperatorsdk.operator.processing.retry.Retry;
 import org.slf4j.Logger;
 import org.slf4j.LoggerFactory;
 
-=======
->>>>>>> cfbbac3a
 import java.util.Arrays;
 import java.util.HashMap;
 import java.util.Map;
@@ -33,14 +30,14 @@
 @SuppressWarnings("rawtypes")
 public class Operator {
 
-<<<<<<< HEAD
-    private final static Logger log = LoggerFactory.getLogger(Operator.class);
-    private final KubernetesClient k8sClient;
-    private Map<Class<? extends CustomResource>, CustomResourceOperationsImpl> customResourceClients = new HashMap<>();
+  private static final Logger log = LoggerFactory.getLogger(Operator.class);
+  private final KubernetesClient k8sClient;
+  private Map<Class<? extends CustomResource>, CustomResourceOperationsImpl> customResourceClients =
+      new HashMap<>();
 
-    public Operator(KubernetesClient k8sClient) {
-        this.k8sClient = k8sClient;
-    }
+  public Operator(KubernetesClient k8sClient) {
+    this.k8sClient = k8sClient;
+  }
 
 
     public <R extends CustomResource> void registerControllerForAllNamespaces(ResourceController<R> controller) throws OperatorException {
@@ -68,101 +65,6 @@
         DefaultEventSourceManager eventSourceManager = new DefaultEventSourceManager(defaultEventHandler, retry != null);
         defaultEventHandler.setDefaultEventSourceManager(eventSourceManager);
         eventDispatcher.setEventSourceManager(eventSourceManager);
-
-        customResourceClients.put(resClass, (CustomResourceOperationsImpl) client);
-
-        controller.init(eventSourceManager);
-        CustomResourceEventSource customResourceEventSource
-                = createCustomResourceEventSource(client, customResourceCache, watchAllNamespaces, targetNamespaces,
-                defaultEventHandler, ControllerUtils.getGenerationEventProcessing(controller), finalizer);
-        eventSourceManager.registerCustomResourceEventSource(customResourceEventSource);
-
-
-        log.info("Registered Controller: '{}' for CRD: '{}' for namespaces: {}", controller.getClass().getSimpleName(),
-                resClass, targetNamespaces.length == 0 ? "[all/client namespace]" : Arrays.toString(targetNamespaces));
-    }
-
-    private CustomResourceEventSource createCustomResourceEventSource(MixedOperation client,
-                                                                      CustomResourceCache customResourceCache,
-                                                                      boolean watchAllNamespaces,
-                                                                      String[] targetNamespaces,
-                                                                      DefaultEventHandler defaultEventHandler,
-                                                                      boolean generationAware,
-                                                                      String finalizer) {
-        CustomResourceEventSource customResourceEventSource = watchAllNamespaces ?
-                CustomResourceEventSource.customResourceEventSourceForAllNamespaces(customResourceCache, client, generationAware, finalizer) :
-                CustomResourceEventSource.customResourceEventSourceForTargetNamespaces(customResourceCache, client, targetNamespaces, generationAware, finalizer);
-
-        customResourceEventSource.setEventHandler(defaultEventHandler);
-
-        return customResourceEventSource;
-    }
-
-    private CustomResourceDefinitionContext getCustomResourceDefinitionForController(ResourceController controller) {
-        String crdName = getCrdName(controller);
-        CustomResourceDefinition customResourceDefinition = k8sClient.customResourceDefinitions().withName(crdName).get();
-        if (customResourceDefinition == null) {
-            throw new OperatorException("Cannot find Custom Resource Definition with name: " + crdName);
-        }
-        CustomResourceDefinitionContext context = CustomResourceDefinitionContext.fromCrd(customResourceDefinition);
-        return context;
-    }
-
-    public Map<Class<? extends CustomResource>, CustomResourceOperationsImpl> getCustomResourceClients() {
-        return customResourceClients;
-    }
-
-    public <T extends CustomResource, L extends CustomResourceList<T>, D extends CustomResourceDoneable<T>> CustomResourceOperationsImpl<T, L, D>
-    getCustomResourceClients(Class<T> customResourceClass) {
-        return customResourceClients.get(customResourceClass);
-    }
-
-=======
-  private static final Logger log = LoggerFactory.getLogger(Operator.class);
-  private final KubernetesClient k8sClient;
-  private Map<Class<? extends CustomResource>, CustomResourceOperationsImpl> customResourceClients =
-      new HashMap<>();
-
-  public Operator(KubernetesClient k8sClient) {
-    this.k8sClient = k8sClient;
-  }
-
-  public <R extends CustomResource> void registerControllerForAllNamespaces(
-      ResourceController<R> controller) throws OperatorException {
-    registerController(controller, true);
-  }
-
-  public <R extends CustomResource> void registerController(
-      ResourceController<R> controller, String... targetNamespaces) throws OperatorException {
-    registerController(controller, false, targetNamespaces);
-  }
-
-  @SuppressWarnings("rawtypes")
-  private <R extends CustomResource> void registerController(
-      ResourceController<R> controller, boolean watchAllNamespaces, String... targetNamespaces)
-      throws OperatorException {
-    Class<R> resClass = getCustomResourceClass(controller);
-    CustomResourceDefinitionContext crd = getCustomResourceDefinitionForController(controller);
-    KubernetesDeserializer.registerCustomKind(crd.getVersion(), crd.getKind(), resClass);
-    String finalizer = ControllerUtils.getFinalizer(controller);
-    MixedOperation client =
-        k8sClient.customResources(
-            crd,
-            resClass,
-            CustomResourceList.class,
-            ControllerUtils.getCustomResourceDoneableClass(controller));
-    EventDispatcher eventDispatcher =
-        new EventDispatcher(
-            controller, finalizer, new EventDispatcher.CustomResourceFacade(client));
-
-    CustomResourceCache customResourceCache = new CustomResourceCache();
-    DefaultEventHandler defaultEventHandler =
-        new DefaultEventHandler(
-            customResourceCache, eventDispatcher, controller.getClass().getName());
-    DefaultEventSourceManager eventSourceManager =
-        new DefaultEventSourceManager(defaultEventHandler);
-    defaultEventHandler.setDefaultEventSourceManager(eventSourceManager);
-    eventDispatcher.setEventSourceManager(eventSourceManager);
 
     customResourceClients.put(resClass, (CustomResourceOperationsImpl) client);
 
@@ -232,5 +134,4 @@
       CustomResourceOperationsImpl<T, L, D> getCustomResourceClients(Class<T> customResourceClass) {
     return customResourceClients.get(customResourceClass);
   }
->>>>>>> cfbbac3a
 }