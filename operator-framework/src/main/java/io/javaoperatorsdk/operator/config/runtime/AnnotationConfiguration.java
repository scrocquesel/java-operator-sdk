package io.javaoperatorsdk.operator.config.runtime;

<<<<<<< HEAD
import java.util.ArrayList;
import java.util.Collections;
import java.util.List;
=======
import java.time.Duration;
import java.util.Optional;
>>>>>>> 6f8d38d7
import java.util.Set;
import java.util.function.Function;

import io.fabric8.kubernetes.api.model.HasMetadata;
import io.javaoperatorsdk.operator.ReconcilerUtils;
import io.javaoperatorsdk.operator.api.config.ConfigurationService;
import io.javaoperatorsdk.operator.api.config.Dependent;
import io.javaoperatorsdk.operator.api.config.DependentResource;
import io.javaoperatorsdk.operator.api.config.DependentResourceConfiguration;
import io.javaoperatorsdk.operator.api.config.KubernetesDependent;
import io.javaoperatorsdk.operator.api.reconciler.ControllerConfiguration;
import io.javaoperatorsdk.operator.api.reconciler.Reconciler;
import io.javaoperatorsdk.operator.api.reconciler.dependent.KubernetesDependentResourceConfiguration;
import io.javaoperatorsdk.operator.processing.event.source.controller.ResourceEventFilter;
import io.javaoperatorsdk.operator.processing.event.source.controller.ResourceEventFilters;
import io.javaoperatorsdk.operator.processing.event.source.informer.InformerConfiguration;

@SuppressWarnings("rawtypes")
public class AnnotationConfiguration<R extends HasMetadata>
    implements io.javaoperatorsdk.operator.api.config.ControllerConfiguration<R> {

  private final Reconciler<R> reconciler;
  private final ControllerConfiguration annotation;
  private ConfigurationService service;
  private List<DependentResourceConfiguration> dependentConfigurations;

  public AnnotationConfiguration(Reconciler<R> reconciler) {
    this.reconciler = reconciler;
    this.annotation = reconciler.getClass().getAnnotation(ControllerConfiguration.class);
  }

  @Override
  public String getName() {
    return ReconcilerUtils.getNameFor(reconciler);
  }

  @Override
  public String getFinalizer() {
    if (annotation == null || annotation.finalizerName().isBlank()) {
      return ReconcilerUtils.getDefaultFinalizerName(getResourceClass());
    } else {
      final var finalizer = annotation.finalizerName();
      if (ReconcilerUtils.isFinalizerValid(finalizer)) {
        return finalizer;
      } else {
        throw new IllegalArgumentException(finalizer
            + " is not a valid finalizer. See https://kubernetes.io/docs/tasks/extend-kubernetes/custom-resources/custom-resource-definitions/#finalizers for details");
      }
    }
  }

  @Override
  public boolean isGenerationAware() {
    return valueOrDefault(annotation, ControllerConfiguration::generationAwareEventProcessing,
        true);
  }

  @Override
  public Class<R> getResourceClass() {
    return RuntimeControllerMetadata.getResourceClass(reconciler);
  }

  @Override
  public Set<String> getNamespaces() {
    return Set.of(valueOrDefault(annotation, ControllerConfiguration::namespaces, new String[] {}));
  }

  @Override
  public String getLabelSelector() {
    return valueOrDefault(annotation, ControllerConfiguration::labelSelector, "");
  }

  @Override
  public ConfigurationService getConfigurationService() {
    return service;
  }

  @Override
  public void setConfigurationService(ConfigurationService service) {
    this.service = service;
  }

  @Override
  public String getAssociatedReconcilerClassName() {
    return reconciler.getClass().getCanonicalName();
  }

  @SuppressWarnings("unchecked")
  @Override
  public ResourceEventFilter<R> getEventFilter() {
    ResourceEventFilter<R> answer = null;

    Class<ResourceEventFilter<R>>[] filterTypes =
        (Class<ResourceEventFilter<R>>[]) valueOrDefault(annotation,
            ControllerConfiguration::eventFilters,
            new Object[] {});
    if (filterTypes.length > 0) {
      for (var filterType : filterTypes) {
        try {
          ResourceEventFilter<R> filter = filterType.getConstructor().newInstance();

          if (answer == null) {
            answer = filter;
          } else {
            answer = answer.and(filter);
          }
        } catch (Exception e) {
          throw new IllegalArgumentException(e);
        }
      }
    }
    return answer != null
        ? answer
        : ResourceEventFilters.passthrough();
  }

  @Override
<<<<<<< HEAD
  public List<DependentResourceConfiguration> getDependentResources() {
    if (dependentConfigurations == null) {
      final var dependents = valueOrDefault(annotation, ControllerConfiguration::dependents,
          new Dependent[] {});
      if (dependents.length > 0) {
        dependentConfigurations = new ArrayList<>(dependents.length);
        for (Dependent dependent : dependents) {
          final Class<? extends DependentResource> dependentType = dependent.type();
          final var resourceType = dependent.resourceType();

          if (HasMetadata.class.isAssignableFrom(resourceType)) {
            final var kubeDependent = dependentType.getAnnotation(KubernetesDependent.class);
            final var namespaces =
                valueOrDefault(kubeDependent, KubernetesDependent::namespaces, new String[] {});
            final var labelSelector =
                valueOrDefault(kubeDependent, KubernetesDependent::labelSelector, null);
            final var owned = valueOrDefault(kubeDependent, KubernetesDependent::owned,
                KubernetesDependent.OWNED_DEFAULT);
            final var skipIfUnchanged =
                valueOrDefault(kubeDependent, KubernetesDependent::skipUpdateIfUnchanged,
                    KubernetesDependent.SKIP_UPDATE_DEFAULT);
            final var configuration = InformerConfiguration.from(service, resourceType)
                .withLabelSelector(labelSelector)
                .skippingEventPropagationIfUnchanged(skipIfUnchanged)
                .withNamespaces(namespaces)
                .build();

            dependentConfigurations.add(
                KubernetesDependentResourceConfiguration.from(configuration, owned, dependentType));
          } else {
            dependentConfigurations.add(new DependentResourceConfiguration() {
              @Override
              public Class<? extends DependentResource> getDependentResourceClass() {
                return dependentType;
              }

              @Override
              public Class getResourceClass() {
                return resourceType;
              }
            });
          }
        }
      } else {
        dependentConfigurations = Collections.emptyList();
      }
=======
  public Optional<Duration> reconciliationMaxInterval() {
    if (annotation.reconciliationMaxInterval() != null) {
      if (annotation.reconciliationMaxInterval().interval() <= 0) {
        return Optional.empty();
      }
      return Optional.of(Duration.of(annotation.reconciliationMaxInterval().interval(),
          annotation.reconciliationMaxInterval().timeUnit().toChronoUnit()));
    } else {
      return io.javaoperatorsdk.operator.api.config.ControllerConfiguration.super.reconciliationMaxInterval();
    }
  }

  public static <T> T valueOrDefault(ControllerConfiguration controllerConfiguration,
      Function<ControllerConfiguration, T> mapper,
      T defaultValue) {
    if (controllerConfiguration == null) {
      return defaultValue;
    } else {
      return mapper.apply(controllerConfiguration);
>>>>>>> 6f8d38d7
    }
    return dependentConfigurations;
  }

  private static <C, T> T valueOrDefault(C annotation, Function<C, T> mapper, T defaultValue) {
    return annotation == null ? defaultValue : mapper.apply(annotation);
  }
}
<|MERGE_RESOLUTION|>--- conflicted
+++ resolved
@@ -1,13 +1,10 @@
 package io.javaoperatorsdk.operator.config.runtime;
 
-<<<<<<< HEAD
 import java.util.ArrayList;
 import java.util.Collections;
 import java.util.List;
-=======
 import java.time.Duration;
 import java.util.Optional;
->>>>>>> 6f8d38d7
 import java.util.Set;
 import java.util.function.Function;
 
@@ -125,7 +122,30 @@
   }
 
   @Override
-<<<<<<< HEAD
+  public Optional<Duration> reconciliationMaxInterval() {
+    if (annotation.reconciliationMaxInterval() != null) {
+      if (annotation.reconciliationMaxInterval().interval() <= 0) {
+        return Optional.empty();
+      }
+      return Optional.of(Duration.of(annotation.reconciliationMaxInterval().interval(),
+          annotation.reconciliationMaxInterval().timeUnit().toChronoUnit()));
+    } else {
+      return io.javaoperatorsdk.operator.api.config.ControllerConfiguration.super.reconciliationMaxInterval();
+    }
+  }
+
+  public static <T> T valueOrDefault(
+      ControllerConfiguration controllerConfiguration,
+      Function<ControllerConfiguration, T> mapper,
+      T defaultValue) {
+    if (controllerConfiguration == null) {
+      return defaultValue;
+    } else {
+      return mapper.apply(controllerConfiguration);
+    }
+  }
+
+  @Override
   public List<DependentResourceConfiguration> getDependentResources() {
     if (dependentConfigurations == null) {
       final var dependents = valueOrDefault(annotation, ControllerConfiguration::dependents,
@@ -172,27 +192,6 @@
       } else {
         dependentConfigurations = Collections.emptyList();
       }
-=======
-  public Optional<Duration> reconciliationMaxInterval() {
-    if (annotation.reconciliationMaxInterval() != null) {
-      if (annotation.reconciliationMaxInterval().interval() <= 0) {
-        return Optional.empty();
-      }
-      return Optional.of(Duration.of(annotation.reconciliationMaxInterval().interval(),
-          annotation.reconciliationMaxInterval().timeUnit().toChronoUnit()));
-    } else {
-      return io.javaoperatorsdk.operator.api.config.ControllerConfiguration.super.reconciliationMaxInterval();
-    }
-  }
-
-  public static <T> T valueOrDefault(ControllerConfiguration controllerConfiguration,
-      Function<ControllerConfiguration, T> mapper,
-      T defaultValue) {
-    if (controllerConfiguration == null) {
-      return defaultValue;
-    } else {
-      return mapper.apply(controllerConfiguration);
->>>>>>> 6f8d38d7
     }
     return dependentConfigurations;
   }
