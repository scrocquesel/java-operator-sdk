package io.javaoperatorsdk.operator.processing;

import static io.javaoperatorsdk.operator.EventListUtils.containsCustomResourceDeletedEvent;
import static io.javaoperatorsdk.operator.processing.KubernetesResourceUtils.*;

import io.fabric8.kubernetes.client.CustomResource;
import io.fabric8.kubernetes.client.dsl.MixedOperation;
import io.fabric8.kubernetes.client.dsl.Resource;
import io.javaoperatorsdk.operator.ControllerUtils;
import io.javaoperatorsdk.operator.api.*;
import io.javaoperatorsdk.operator.processing.event.EventList;
import io.javaoperatorsdk.operator.processing.event.EventSourceManager;
<<<<<<< HEAD
import org.slf4j.Logger;
import org.slf4j.LoggerFactory;

import java.util.ArrayList;

import static io.javaoperatorsdk.operator.EventListUtils.containsCustomResourceDeletedEvent;
import static io.javaoperatorsdk.operator.processing.KubernetesResourceUtils.*;

=======
import java.util.ArrayList;
import org.slf4j.Logger;
import org.slf4j.LoggerFactory;

>>>>>>> cfbbac3a
/**
 * Dispatches events to the Controller and handles Finalizers for a single type of Custom Resource.
 */
public class EventDispatcher {

  private static final Logger log = LoggerFactory.getLogger(EventDispatcher.class);

  private final ResourceController controller;
  private final String resourceFinalizer;
  private final CustomResourceFacade customResourceFacade;
  private EventSourceManager eventSourceManager;

  public EventDispatcher(
      ResourceController controller, String finalizer, CustomResourceFacade customResourceFacade) {
    this.controller = controller;
    this.customResourceFacade = customResourceFacade;
    this.resourceFinalizer = finalizer;
  }

  public void setEventSourceManager(EventSourceManager eventSourceManager) {
    this.eventSourceManager = eventSourceManager;
  }

  public PostExecutionControl handleEvent(ExecutionScope event) {
    try {
      return handDispatch(event);
    } catch (RuntimeException e) {
      log.error("Error during event processing {} failed.", event, e);
      return PostExecutionControl.defaultDispatch();
    }
  }

  private PostExecutionControl handDispatch(ExecutionScope executionScope) {
    CustomResource resource = executionScope.getCustomResource();
    log.debug(
        "Handling events: {} for resource {}", executionScope.getEvents(), resource.getMetadata());

    if (containsCustomResourceDeletedEvent(executionScope.getEvents())) {
      log.debug(
          "Skipping dispatch processing because of a Delete event: {} with version: {}",
          getUID(resource),
          getVersion(resource));
      return PostExecutionControl.defaultDispatch();
    }
<<<<<<< HEAD

    public PostExecutionControl handleExecution(ExecutionScope executionScope) {
        try {
            return handleDispatch(executionScope);
        } catch (RuntimeException e) {
            log.error("Error during event processing {} failed.", executionScope, e);
            return PostExecutionControl.exceptionDuringExecution(e);
        }
    }

    private PostExecutionControl handleDispatch(ExecutionScope executionScope) {
        CustomResource resource = executionScope.getCustomResource();
        log.debug("Handling events: {} for resource {}", executionScope.getEvents(), resource.getMetadata());

        if (containsCustomResourceDeletedEvent(executionScope.getEvents())) {
            log.debug("Skipping dispatch processing because of a Delete event: {} with version: {}",
                    getUID(resource), getVersion(resource));
            return PostExecutionControl.defaultDispatch();
        }
        if ((markedForDeletion(resource) && !ControllerUtils.hasGivenFinalizer(resource, resourceFinalizer))) {
            log.debug("Skipping event dispatching since its marked for deletion but has no finalizer: {}", executionScope);
            return PostExecutionControl.defaultDispatch();
        }
        Context context = new DefaultContext(eventSourceManager, new EventList(executionScope.getEvents()));
        if (markedForDeletion(resource)) {
            return handleDelete(resource, context);
        } else {
            return handleCreateOrUpdate(executionScope, resource, context);
        }
=======
    if ((markedForDeletion(resource)
        && !ControllerUtils.hasGivenFinalizer(resource, resourceFinalizer))) {
      log.debug(
          "Skipping event dispatching since its marked for deletion but has no finalizer: {}",
          executionScope);
      return PostExecutionControl.defaultDispatch();
    }
    Context context =
        new DefaultContext(eventSourceManager, new EventList(executionScope.getEvents()));
    if (markedForDeletion(resource)) {
      return handleDelete(resource, context);
    } else {
      return handleCreateOrUpdate(executionScope, resource, context);
>>>>>>> cfbbac3a
    }
  }

  private PostExecutionControl handleCreateOrUpdate(
      ExecutionScope executionScope, CustomResource resource, Context context) {
    if (!ControllerUtils.hasGivenFinalizer(resource, resourceFinalizer)
        && !markedForDeletion(resource)) {
      /*  We always add the finalizer if missing and not marked for deletion.
         We execute the controller processing only for processing the event sent as a results
         of the finalizer add. This will make sure that the resources are not created before
         there is a finalizer.
      */
      updateCustomResourceWithFinalizer(resource);
      return PostExecutionControl.onlyFinalizerAdded();
    } else {
      log.debug(
          "Executing createOrUpdate for resource {} with version: {} with execution scope: {}",
          getUID(resource),
          getVersion(resource),
          executionScope);
      UpdateControl<? extends CustomResource> updateControl =
          controller.createOrUpdateResource(resource, context);
      CustomResource updatedCustomResource = null;
      if (updateControl.isUpdateStatusSubResource()) {
        updatedCustomResource =
            customResourceFacade.updateStatus(updateControl.getCustomResource());
      } else if (updateControl.isUpdateCustomResource()) {
        updatedCustomResource = updateCustomResource(updateControl.getCustomResource());
      }
      if (updatedCustomResource != null) {
        return PostExecutionControl.customResourceUpdated(updatedCustomResource);
      } else {
        return PostExecutionControl.defaultDispatch();
      }
    }
  }

  private PostExecutionControl handleDelete(CustomResource resource, Context context) {
    log.debug(
        "Executing delete for resource: {} with version: {}",
        getUID(resource),
        getVersion(resource));
    DeleteControl deleteControl = controller.deleteResource(resource, context);
    boolean hasFinalizer = ControllerUtils.hasGivenFinalizer(resource, resourceFinalizer);
    if (deleteControl == DeleteControl.DEFAULT_DELETE && hasFinalizer) {
      CustomResource customResource = removeFinalizer(resource);
      return PostExecutionControl.customResourceUpdated(customResource);
    } else {
      log.debug(
          "Skipping finalizer remove for resource: {} with version: {}. delete control: {}, hasFinalizer: {} ",
          getUID(resource),
          getVersion(resource),
          deleteControl,
          hasFinalizer);
      return PostExecutionControl.defaultDispatch();
    }
  }

  private void updateCustomResourceWithFinalizer(CustomResource resource) {
    log.debug(
        "Adding finalizer for resource: {} version: {}", getUID(resource), getVersion(resource));
    addFinalizerIfNotPresent(resource);
    replace(resource);
  }

  private CustomResource updateCustomResource(CustomResource resource) {
    log.debug("Updating resource: {} with version: {}", getUID(resource), getVersion(resource));
    log.trace("Resource before update: {}", resource);
    return replace(resource);
  }

  private CustomResource removeFinalizer(CustomResource resource) {
    log.debug(
        "Removing finalizer on resource: {} with version: {}",
        getUID(resource),
        getVersion(resource));
    resource.getMetadata().getFinalizers().remove(resourceFinalizer);
    return customResourceFacade.replaceWithLock(resource);
  }

  private CustomResource replace(CustomResource resource) {
    log.debug(
        "Trying to replace resource {}, version: {}",
        resource.getMetadata().getName(),
        resource.getMetadata().getResourceVersion());
    return customResourceFacade.replaceWithLock(resource);
  }

  private void addFinalizerIfNotPresent(CustomResource resource) {
    if (!ControllerUtils.hasGivenFinalizer(resource, resourceFinalizer)
        && !markedForDeletion(resource)) {
      log.info("Adding finalizer to {}", resource.getMetadata());
      if (resource.getMetadata().getFinalizers() == null) {
        resource.getMetadata().setFinalizers(new ArrayList<>(1));
      }
      resource.getMetadata().getFinalizers().add(resourceFinalizer);
    }
  }

  // created to support unit testing
  public static class CustomResourceFacade {

    private final MixedOperation<?, ?, ?, Resource<CustomResource, ?>> resourceOperation;

    public CustomResourceFacade(
        MixedOperation<?, ?, ?, Resource<CustomResource, ?>> resourceOperation) {
      this.resourceOperation = resourceOperation;
    }

    public CustomResource updateStatus(CustomResource resource) {
      log.trace("Updating status for resource: {}", resource);
      return resourceOperation
          .inNamespace(resource.getMetadata().getNamespace())
          .withName(resource.getMetadata().getName())
          .updateStatus(resource);
    }

    public CustomResource replaceWithLock(CustomResource resource) {
      return resourceOperation
          .inNamespace(resource.getMetadata().getNamespace())
          .withName(resource.getMetadata().getName())
          .lockResourceVersion(resource.getMetadata().getResourceVersion())
          .replace(resource);
    }
  }
}<|MERGE_RESOLUTION|>--- conflicted
+++ resolved
@@ -10,7 +10,6 @@
 import io.javaoperatorsdk.operator.api.*;
 import io.javaoperatorsdk.operator.processing.event.EventList;
 import io.javaoperatorsdk.operator.processing.event.EventSourceManager;
-<<<<<<< HEAD
 import org.slf4j.Logger;
 import org.slf4j.LoggerFactory;
 
@@ -19,12 +18,6 @@
 import static io.javaoperatorsdk.operator.EventListUtils.containsCustomResourceDeletedEvent;
 import static io.javaoperatorsdk.operator.processing.KubernetesResourceUtils.*;
 
-=======
-import java.util.ArrayList;
-import org.slf4j.Logger;
-import org.slf4j.LoggerFactory;
-
->>>>>>> cfbbac3a
 /**
  * Dispatches events to the Controller and handles Finalizers for a single type of Custom Resource.
  */
@@ -47,29 +40,6 @@
   public void setEventSourceManager(EventSourceManager eventSourceManager) {
     this.eventSourceManager = eventSourceManager;
   }
-
-  public PostExecutionControl handleEvent(ExecutionScope event) {
-    try {
-      return handDispatch(event);
-    } catch (RuntimeException e) {
-      log.error("Error during event processing {} failed.", event, e);
-      return PostExecutionControl.defaultDispatch();
-    }
-  }
-
-  private PostExecutionControl handDispatch(ExecutionScope executionScope) {
-    CustomResource resource = executionScope.getCustomResource();
-    log.debug(
-        "Handling events: {} for resource {}", executionScope.getEvents(), resource.getMetadata());
-
-    if (containsCustomResourceDeletedEvent(executionScope.getEvents())) {
-      log.debug(
-          "Skipping dispatch processing because of a Delete event: {} with version: {}",
-          getUID(resource),
-          getVersion(resource));
-      return PostExecutionControl.defaultDispatch();
-    }
-<<<<<<< HEAD
 
     public PostExecutionControl handleExecution(ExecutionScope executionScope) {
         try {
@@ -84,22 +54,13 @@
         CustomResource resource = executionScope.getCustomResource();
         log.debug("Handling events: {} for resource {}", executionScope.getEvents(), resource.getMetadata());
 
-        if (containsCustomResourceDeletedEvent(executionScope.getEvents())) {
-            log.debug("Skipping dispatch processing because of a Delete event: {} with version: {}",
-                    getUID(resource), getVersion(resource));
-            return PostExecutionControl.defaultDispatch();
-        }
-        if ((markedForDeletion(resource) && !ControllerUtils.hasGivenFinalizer(resource, resourceFinalizer))) {
-            log.debug("Skipping event dispatching since its marked for deletion but has no finalizer: {}", executionScope);
-            return PostExecutionControl.defaultDispatch();
-        }
-        Context context = new DefaultContext(eventSourceManager, new EventList(executionScope.getEvents()));
-        if (markedForDeletion(resource)) {
-            return handleDelete(resource, context);
-        } else {
-            return handleCreateOrUpdate(executionScope, resource, context);
-        }
-=======
+    if (containsCustomResourceDeletedEvent(executionScope.getEvents())) {
+      log.debug(
+          "Skipping dispatch processing because of a Delete event: {} with version: {}",
+          getUID(resource),
+          getVersion(resource));
+      return PostExecutionControl.defaultDispatch();
+    }
     if ((markedForDeletion(resource)
         && !ControllerUtils.hasGivenFinalizer(resource, resourceFinalizer))) {
       log.debug(
@@ -113,7 +74,6 @@
       return handleDelete(resource, context);
     } else {
       return handleCreateOrUpdate(executionScope, resource, context);
->>>>>>> cfbbac3a
     }
   }
 
