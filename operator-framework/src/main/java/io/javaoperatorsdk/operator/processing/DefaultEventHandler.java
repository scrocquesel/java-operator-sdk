--- conflicted
+++ resolved
@@ -8,30 +8,24 @@
 import io.javaoperatorsdk.operator.processing.event.DefaultEventSourceManager;
 import io.javaoperatorsdk.operator.processing.event.Event;
 import io.javaoperatorsdk.operator.processing.event.EventHandler;
-<<<<<<< HEAD
+import java.util.HashSet;
+import java.util.Optional;
+import java.util.Set;
 import io.javaoperatorsdk.operator.processing.retry.Retry;
 import io.javaoperatorsdk.operator.processing.retry.RetryExecution;
 import org.slf4j.Logger;
 import org.slf4j.LoggerFactory;
 
 import java.util.*;
-import java.util.concurrent.ScheduledThreadPoolExecutor;
-import java.util.concurrent.ThreadFactory;
-import java.util.concurrent.locks.ReentrantLock;
-
-import static io.javaoperatorsdk.operator.EventListUtils.containsCustomResourceDeletedEvent;
-import static io.javaoperatorsdk.operator.processing.KubernetesResourceUtils.getUID;
-import static io.javaoperatorsdk.operator.processing.KubernetesResourceUtils.getVersion;
-=======
-import java.util.HashSet;
-import java.util.Optional;
-import java.util.Set;
 import java.util.concurrent.ScheduledThreadPoolExecutor;
 import java.util.concurrent.ThreadFactory;
 import java.util.concurrent.locks.ReentrantLock;
 import org.slf4j.Logger;
 import org.slf4j.LoggerFactory;
->>>>>>> cfbbac3a
+
+import static io.javaoperatorsdk.operator.EventListUtils.containsCustomResourceDeletedEvent;
+import static io.javaoperatorsdk.operator.processing.KubernetesResourceUtils.getUID;
+import static io.javaoperatorsdk.operator.processing.KubernetesResourceUtils.getVersion;
 
 /**
  * Event handler that makes sure that events are processed in a "single threaded" way per resource
@@ -39,8 +33,7 @@
  */
 public class DefaultEventHandler implements EventHandler {
 
-<<<<<<< HEAD
-    private final static Logger log = LoggerFactory.getLogger(DefaultEventHandler.class);
+  private static final Logger log = LoggerFactory.getLogger(DefaultEventHandler.class);
 
     private final CustomResourceCache customResourceCache;
     private final EventBuffer eventBuffer;
@@ -51,7 +44,7 @@
     private final Map<String, RetryExecution> retryState = new HashMap<>();
     private DefaultEventSourceManager defaultEventSourceManager;
 
-    private final ReentrantLock lock = new ReentrantLock();
+  private final ReentrantLock lock = new ReentrantLock();
 
     public DefaultEventHandler(CustomResourceCache customResourceCache, EventDispatcher eventDispatcher, String relatedControllerName,
                                Retry retry) {
@@ -62,32 +55,6 @@
         executor = new ScheduledThreadPoolExecutor(5, new ThreadFactory() {
             @Override
             public Thread newThread(Runnable runnable) {
-=======
-  private static final Logger log = LoggerFactory.getLogger(DefaultEventHandler.class);
-
-  private final CustomResourceCache customResourceCache;
-  private final EventBuffer eventBuffer;
-  private final Set<String> underProcessing = new HashSet<>();
-  private final ScheduledThreadPoolExecutor executor;
-  private final EventDispatcher eventDispatcher;
-  private DefaultEventSourceManager defaultEventSourceManager;
-
-  private final ReentrantLock lock = new ReentrantLock();
-
-  public DefaultEventHandler(
-      CustomResourceCache customResourceCache,
-      EventDispatcher eventDispatcher,
-      String relatedControllerName) {
-    this.customResourceCache = customResourceCache;
-    this.eventDispatcher = eventDispatcher;
-    eventBuffer = new EventBuffer();
-    executor =
-        new ScheduledThreadPoolExecutor(
-            5,
-            new ThreadFactory() {
-              @Override
-              public Thread newThread(Runnable runnable) {
->>>>>>> cfbbac3a
                 return new Thread(runnable, "EventHandler-" + relatedControllerName);
               }
             });
@@ -107,42 +74,32 @@
     } finally {
       lock.unlock();
     }
-<<<<<<< HEAD
-
-    public void setDefaultEventSourceManager(DefaultEventSourceManager defaultEventSourceManager) {
-        this.defaultEventSourceManager = defaultEventSourceManager;
-    }
-
-    @Override
-    public void handleEvent(Event event) {
-        try {
-            lock.lock();
-            log.debug("Received event: {}", event);
-            eventBuffer.addEvent(event);
-            executeBufferedEvents(event.getRelatedCustomResourceUid());
-        } finally {
-            lock.unlock();
-        }
-    }
-
-    private void executeBufferedEvents(String customResourceUid) {
-        boolean newEventForResourceId = eventBuffer.containsEvents(customResourceUid);
-        boolean controllerUnderExecution = isControllerUnderExecution(customResourceUid);
-        Optional<CustomResource> latestCustomResource = customResourceCache.getLatestResource(customResourceUid);
-
-        if (!controllerUnderExecution && newEventForResourceId && latestCustomResource.isPresent()) {
-            setUnderExecutionProcessing(customResourceUid);
-            ExecutionScope executionScope = new ExecutionScope(
-                    eventBuffer.getAndRemoveEventsForExecution(customResourceUid),
-                    latestCustomResource.get());
-            log.debug("Executing events for custom resource. Scope: {}", executionScope);
-            executor.execute(new ExecutionConsumer(executionScope, eventDispatcher, this));
-        } else {
-            log.debug("Skipping executing controller for resource id: {}. Events in queue: {}." +
-                            " Controller in execution: {}. Latest CustomResource present: {}"
-                    , customResourceUid, newEventForResourceId, controllerUnderExecution, latestCustomResource.isPresent());
-        }
-    }
+  }
+
+  private void executeBufferedEvents(String customResourceUid) {
+    boolean newEventForResourceId = eventBuffer.containsEvents(customResourceUid);
+    boolean controllerUnderExecution = isControllerUnderExecution(customResourceUid);
+    Optional<CustomResource> latestCustomResource =
+        customResourceCache.getLatestResource(customResourceUid);
+
+    if (!controllerUnderExecution && newEventForResourceId && latestCustomResource.isPresent()) {
+      setUnderExecutionProcessing(customResourceUid);
+      ExecutionScope executionScope =
+          new ExecutionScope(
+              eventBuffer.getAndRemoveEventsForExecution(customResourceUid),
+              latestCustomResource.get());
+      log.debug("Executing events for custom resource. Scope: {}", executionScope);
+      executor.execute(new ExecutionConsumer(executionScope, eventDispatcher, this));
+    } else {
+      log.debug(
+          "Skipping executing controller for resource id: {}. Events in queue: {}."
+              + " Controller in execution: {}. Latest CustomResource present: {}",
+          customResourceUid,
+          newEventForResourceId,
+          controllerUnderExecution,
+          latestCustomResource.isPresent());
+    }
+  }
 
     void eventProcessingFinished(ExecutionScope executionScope, PostExecutionControl postExecutionControl) {
         try {
@@ -219,81 +176,6 @@
             CustomResource customResourceAfterExecution = postExecutionControl.getUpdatedCustomResource().get();
             String originalResourceVersion = getVersion(originalCustomResource);
 
-            log.debug("Trying to update resource cache from update response for resource uid: {} new version: {} old version: {}",
-                    getUID(originalCustomResource), getVersion(customResourceAfterExecution), getVersion(originalCustomResource));
-            this.customResourceCache.cacheResource(customResourceAfterExecution, customResource ->
-                    getVersion(customResource).equals(originalResourceVersion)
-                            && !originalResourceVersion.equals(getVersion(customResourceAfterExecution))
-            );
-        }
-=======
-  }
-
-  private void executeBufferedEvents(String customResourceUid) {
-    boolean newEventForResourceId = eventBuffer.containsEvents(customResourceUid);
-    boolean controllerUnderExecution = isControllerUnderExecution(customResourceUid);
-    Optional<CustomResource> latestCustomResource =
-        customResourceCache.getLatestResource(customResourceUid);
-
-    if (!controllerUnderExecution && newEventForResourceId && latestCustomResource.isPresent()) {
-      setUnderExecutionProcessing(customResourceUid);
-      ExecutionScope executionScope =
-          new ExecutionScope(
-              eventBuffer.getAndRemoveEventsForExecution(customResourceUid),
-              latestCustomResource.get());
-      log.debug("Executing events for custom resource. Scope: {}", executionScope);
-      executor.execute(new ExecutionConsumer(executionScope, eventDispatcher, this));
-    } else {
-      log.debug(
-          "Skipping executing controller for resource id: {}. Events in queue: {}."
-              + " Controller in execution: {}. Latest CustomResource present: {}",
-          customResourceUid,
-          newEventForResourceId,
-          controllerUnderExecution,
-          latestCustomResource.isPresent());
-    }
-  }
-
-  void eventProcessingFinished(
-      ExecutionScope executionScope, PostExecutionControl postExecutionControl) {
-    try {
-      lock.lock();
-      log.debug("Event processing finished. Scope: {}", executionScope);
-      unsetUnderExecution(executionScope.getCustomResourceUid());
-      if (containsCustomResourceDeletedEvent(executionScope.getEvents())) {
-        cleanupAfterDeletedEvent(executionScope.getCustomResourceUid());
-      } else {
-        cacheUpdatedResourceIfChanged(executionScope, postExecutionControl);
-        executeBufferedEvents(executionScope.getCustomResourceUid());
-      }
-    } finally {
-      lock.unlock();
->>>>>>> cfbbac3a
-    }
-  }
-
-  /**
-   * Here we try to cache the latest resource after an update. The goal is to solve a concurrency
-   * issue we've seen: If an execution is finished, where we updated a custom resource, but there
-   * are other events already buffered for next execution, we might not get the newest custom
-   * resource from CustomResource event source in time. Thus we execute the next batch of events but
-   * with a non up to date CR. Here we cache the latest CustomResource from the update execution so
-   * we make sure its already used in the up-coming execution.
-   *
-   * <p>Note that this is an improvement, not a bug fix. This situation can happen naturally, we
-   * just make the execution more efficient, and avoid questions about conflicts.
-   *
-   * <p>Note that without the conditional locking in the cache, there is a very minor chance that we
-   * would override an additional change coming from a different client.
-   */
-  private void cacheUpdatedResourceIfChanged(
-      ExecutionScope executionScope, PostExecutionControl postExecutionControl) {
-    if (postExecutionControl.customResourceUpdatedDuringExecution()) {
-      CustomResource originalCustomResource = executionScope.getCustomResource();
-      CustomResource customResourceAfterExecution =
-          postExecutionControl.getUpdatedCustomResource().get();
-      String originalResourceVersion = getVersion(originalCustomResource);
-
       log.debug(
           "Trying to update resource cache from update response for resource uid: {} new version: {} old version: {}",
           getUID(originalCustomResource),
