--- conflicted
+++ resolved
@@ -1,10 +1,7 @@
 package io.javaoperatorsdk.operator.processing;
 
 import io.fabric8.kubernetes.client.CustomResource;
-<<<<<<< HEAD
 
-=======
->>>>>>> cfbbac3a
 import java.util.Optional;
 
 public final class PostExecutionControl {
@@ -13,7 +10,6 @@
 
   private final CustomResource updatedCustomResource;
 
-<<<<<<< HEAD
     private final RuntimeException runtimeException;
 
     private PostExecutionControl(boolean onlyFinalizerHandled, CustomResource updatedCustomResource, RuntimeException runtimeException) {
@@ -37,24 +33,6 @@
     public static PostExecutionControl exceptionDuringExecution(RuntimeException exception) {
         return new PostExecutionControl(false, null, exception);
     }
-=======
-  private PostExecutionControl(boolean onlyFinalizerHandled, CustomResource updatedCustomResource) {
-    this.onlyFinalizerHandled = onlyFinalizerHandled;
-    this.updatedCustomResource = updatedCustomResource;
-  }
-
-  public static PostExecutionControl onlyFinalizerAdded() {
-    return new PostExecutionControl(true, null);
-  }
-
-  public static PostExecutionControl defaultDispatch() {
-    return new PostExecutionControl(false, null);
-  }
-
-  public static PostExecutionControl customResourceUpdated(CustomResource updatedCustomResource) {
-    return new PostExecutionControl(false, updatedCustomResource);
-  }
->>>>>>> cfbbac3a
 
   public boolean isOnlyFinalizerHandled() {
     return onlyFinalizerHandled;
@@ -64,7 +42,6 @@
     return Optional.ofNullable(updatedCustomResource);
   }
 
-<<<<<<< HEAD
     public boolean customResourceUpdatedDuringExecution() {
         return updatedCustomResource != null;
     }
@@ -76,9 +53,4 @@
     public Optional<RuntimeException> getRuntimeException() {
         return Optional.ofNullable(runtimeException);
     }
-=======
-  public boolean customResourceUpdatedDuringExecution() {
-    return updatedCustomResource != null;
-  }
->>>>>>> cfbbac3a
 }