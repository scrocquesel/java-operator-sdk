--- conflicted
+++ resolved
@@ -83,7 +83,6 @@
                 resClass, targetNamespaces.length == 0 ? "[all/client namespace]" : Arrays.toString(targetNamespaces));
     }
 
-<<<<<<< HEAD
     private CustomResourceEventSource createCustomResourceEventSource(MixedOperation client,
                                                                       ResourceCache resourceCache,
                                                                       boolean watchAllNamespaces,
@@ -100,10 +99,7 @@
         return customResourceEventSource;
     }
 
-    private CustomResourceDefinition getCustomResourceDefinitionForController(ResourceController controller) {
-=======
     private CustomResourceDefinitionContext getCustomResourceDefinitionForController(ResourceController controller) {
->>>>>>> a98e88c0
         String crdName = getCrdName(controller);
         CustomResourceDefinition customResourceDefinition = k8sClient.customResourceDefinitions().withName(crdName).get();
         if (customResourceDefinition == null) {
